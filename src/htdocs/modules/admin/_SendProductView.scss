--- conflicted
+++ resolved
@@ -18,7 +18,6 @@
   }
 }
 
-<<<<<<< HEAD
   .accordion-content .alert {
     margin-top: 1em;
   }
@@ -38,10 +37,9 @@
     font-weight: 700;
   }
 
-=======
 .sendproduct-send, .sendproduct-cancel, .sendproduct-done {
   &.hidden {
     display: none;
   }
->>>>>>> 6369f985
+
 }